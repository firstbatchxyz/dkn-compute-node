--- conflicted
+++ resolved
@@ -49,11 +49,7 @@
     environment:
       RLN_RELAY_CRED_PASSWORD: "${RLN_RELAY_CRED_PASSWORD}"
       ETH_CLIENT_ADDRESS: *eth_client_address
-<<<<<<< HEAD
       EXTRA_ARGS: "${WAKU_EXTRA_ARGS}"
-=======
-      EXTRA_ARGS: "${EXTRA_ARGS:-}"
->>>>>>> e2ad69b5
       <<:
         - *rln_env
     volumes:
